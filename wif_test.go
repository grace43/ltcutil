--- conflicted
+++ resolved
@@ -50,7 +50,7 @@
 				0xeb, 0x3f, 0xe6, 0xe9, 0xef, 0x2a, 0x25, 0x81,
 				0x4e, 0x39, 0x6f, 0xb5, 0xdc, 0x29, 0x5f, 0xe9,
 				0x94, 0xb9, 0x67, 0x89, 0xb2, 0x1a, 0x03, 0x98},
-			net:      &chaincfg.TestNet3Params,
+			net:      &chaincfg.TestNet4Params,
 			compress: true,
 			wif:      "cV1Y7ARUr9Yx7BR55nTdnR7ZXNJphZtCCMBTEZBJe1hXt2kB684q",
 			publicKey: []byte{
@@ -71,15 +71,6 @@
 				t.Fatalf("NewWIF failed: expected no error, got '%v'", err)
 			}
 
-<<<<<<< HEAD
-	wif1, err := NewWIF(priv1, &chaincfg.MainNetParams, false)
-	if err != nil {
-		t.Fatal(err)
-	}
-	wif2, err := NewWIF(priv2, &chaincfg.TestNet4Params, true)
-	if err != nil {
-		t.Fatal(err)
-=======
 			if !wif.IsForNet(validCase.net) {
 				t.Fatal("IsForNet failed: got 'false', want 'true'")
 			}
@@ -106,7 +97,6 @@
 				t.Fatalf("NewWIF failed: want '%v', got '%v'", validCase.wif, decodedWifString)
 			}
 		})
->>>>>>> 4649e4b7
 	}
 
 	invalidDecodeCases := []struct {
@@ -115,10 +105,6 @@
 		err  error
 	}{
 		{
-<<<<<<< HEAD
-			wif1,
-			"6uDNfQ1fknCphurZuj12xcY51qJj3T21Pk2iivwjAxAYHHxwEEr",  //BTC=5HueCGU8rMjxEXxiPuD5BDku4MkFqeZyd4dZ1jvhTVqvbTLvyTJ",
-=======
 			name: "decodeInvalidLengthWif",
 			wif:  "deadbeef",
 			err:  ErrMalformedPrivateKey,
@@ -127,7 +113,6 @@
 			name: "decodeInvalidCompressMagicWif",
 			wif:  "KwDiBf89QgGbjEhKnhXJuH7LrciVrZi3qYjgd9M7rFU73sfZr2ym",
 			err:  ErrMalformedPrivateKey,
->>>>>>> 4649e4b7
 		},
 		{
 			name: "decodeInvalidChecksumWif",
